--- conflicted
+++ resolved
@@ -2,11 +2,8 @@
 <project version="4">
   <component name="SqlDialectMappings">
     <file url="PROJECT" dialect="SQLite" />
-<<<<<<< HEAD
-=======
   </component>
   <component name="SqlResolveMappings">
     <file url="file://$PROJECT_DIR$/src/ui/autocompletes.py" scope="{&quot;node&quot;:{  &quot;@negative&quot;:&quot;1&quot;,  &quot;group&quot;:{   &quot;@kind&quot;:&quot;root&quot;,   &quot;node&quot;:{    &quot;name&quot;:{     &quot;@qname&quot;:&quot;0bc8821d-f561-4efd-af3d-8e8d02375fc1&quot;    },    &quot;group&quot;:{     &quot;@kind&quot;:&quot;schema&quot;,     &quot;node&quot;:{      &quot;name&quot;:{       &quot;@qname&quot;:&quot;main&quot;      }     }    }   }  } }}" />
->>>>>>> 65ddb131
   </component>
 </project>