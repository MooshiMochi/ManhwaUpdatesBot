--- conflicted
+++ resolved
@@ -2,7 +2,11 @@
 
 #### Consider supporting me on [Patreon](https://patreon.com/mooshi69) or [Ko-Fi](https://ko-fi.com/mooshi69)!
 
-<<<<<<< HEAD
+## December 22nd 2024
+
+- Improved the search button from the bookmarks view.
+- Adde rapidfuzz to requirements.txt
+
 ## // December 16th 2024
 
 ### Bug Fixes:
@@ -13,12 +17,6 @@
 
 - Made the search method for the scanlators optional
 - Added the 'supports_search' property in the schema file
-=======
-## December 22nd 2024
-
-- Improved the search button from the bookmarks view.
-- Adde rapidfuzz to requirements.txt
->>>>>>> ff30a567
 
 ## // November 25th 2024
 
@@ -26,7 +24,6 @@
 
 - Fixed flamecomics website
 - Added support for https://www.beyondtheataraxia.com/
-- Added support for https://www.gyarelease.it/
 - Fixed asura chapter links
 
 ## // November 12th 2024
