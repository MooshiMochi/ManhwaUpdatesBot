--- conflicted
+++ resolved
@@ -340,11 +340,7 @@
         "front_page": {
           "container": "div.w-full.p-1",
           "chapters": {
-<<<<<<< HEAD
-            "container": "div.w-full.p-1 > div > div.col-span-9 > div.flex > span > div.flex:not(:has(div > svg.lucide-timer)) > div",
-=======
             "container": "div.w-full.p-1 > div > div.col-span-9 > div.flex > span > div:not(:has(svg.lucide))",
->>>>>>> c17f14ee
             "name": "a > span.flex > div.flex > p",
             "url": "a"
           },
