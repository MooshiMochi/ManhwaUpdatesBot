--- conflicted
+++ resolved
@@ -492,11 +492,8 @@
         # Support ended:
         "epsilonscansoft", "epsilonscan",
 
-        # Disabled because of 403:
-        "astrascans", "nitroscans"
-
         # currently broken, need to fix.
-                      "anigliscans",
+        "flamecomics",
 
         "resetscans",  # the website added pagination for chapters. need to hard-code custom scanlator class
         "suryatoon",  # renamed to genztoons.com, will add as new scanlator if no dataabse entries from it exist
@@ -597,11 +594,7 @@
         asyncio.run(main())
     else:
         # asyncio.run(test_single_method("show_front_page_results", "epsilonscans"))
-<<<<<<< HEAD
-        asyncio.run(test_single_scanlator("ataraxialmao"))
-=======
         asyncio.run(test_single_scanlator("ataraxia"))
->>>>>>> c17f14ee
         # asyncio.run(sub_main())
         # asyncio.run(paused_test())
         # asyncio.run(main())