--- conflicted
+++ resolved
@@ -566,17 +566,6 @@
     if os.path.exists(db_filepath):
         os.remove(db_filepath)
 
-<<<<<<< HEAD
-    # if os.name != "nt":
-    #     asyncio.run(main())
-    # else:
-    
-    # asyncio.run(test_single_method("is_completed", "drakescans"))
-    asyncio.run(test_single_scanlator("asura"))
-    # asyncio.run(sub_main())
-    # asyncio.run(paused_test())
-    # asyncio.run(main())
-=======
     if os.name != "nt":
         asyncio.run(main())
     else:
@@ -584,5 +573,4 @@
         # asyncio.run(test_single_scanlator("astrascans"))
         # asyncio.run(sub_main())
         # asyncio.run(paused_test())
-        asyncio.run(main())
->>>>>>> 83e23c18
+        asyncio.run(main())